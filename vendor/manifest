--- conflicted
+++ resolved
@@ -97,7 +97,6 @@
 			"branch": "master"
 		},
 		{
-<<<<<<< HEAD
 			"importpath": "github.com/stretchr/objx",
 			"repository": "https://github.com/stretchr/objx",
 			"revision": "cbeaeb16a013161a98496fad62933b1d21786672",
@@ -146,8 +145,6 @@
 			"path": "/pkg/fileutils"
 		},
 		{
-=======
->>>>>>> 5d2a1e75
 			"importpath": "github.com/mitchellh/go-homedir",
 			"repository": "https://github.com/mitchellh/go-homedir",
 			"revision": "d682a8f0cf139663a984ff12528da460ca963de9",
